defaults:
  # presets do not directly configs the pipeline or the algothm. However it provides necessary information to resolve this config
  - _self_

batch_size: 128
seed: 43
debugrun: false
wandb_cfg:
  project: faive
  run_name: ${now:%Y%m%d-%H%M%S}_${.project}
  tags: ["test", "act"]
  mode: "online"
output_dir: runs/${wandb_cfg.run_name}

pipeline:
  _target_: srl_il.pipeline.imitation_learning.ImitationLearningPipeline

dataset_cfg:
  data:
    _target_: srl_il.dataset.faive_dataset.faive_train_val_test
<<<<<<< HEAD
    data_directory: /home/davide/srl_il/datasets/cube_relocation_processed_corrected
=======
    data_directory: Data/srl/cube_relocation_processed
>>>>>>> dd7b7c96
    test_fraction: 0.1
    val_fraction: 0.1
    window_size_train: 20
    window_size_test: 20
    keys_traj:  [
              ['actions_franka', 'actions_franka', 0, null],  # use the first frame as the observation
              ['actions_hand', 'actions_hand', 0, null],  # use the first frame as the observation
              ['qpos_franka', 'qpos_franka', 0, 1],  
              ['qpos_hand', 'qpos_hand', 0, 1],  
              ['oakd_front_view_images', 'oakd_front_view/color', 0, 1],  
              ['oakd_side_view_images', 'oakd_side_view/color', 0, 1],  
            ] 
    keys_global: [
      'oakd_front_view/extrinsics',
      'oakd_front_view/intrinsics',
      'oakd_front_view/projection',
      'oakd_side_view/extrinsics',
      'oakd_side_view/intrinsics',
      'oakd_side_view/projection',
      # 'task_description'
    ]
    pad_before: false
    pad_after: true
    pad_type: 'near'
    random_seed: ${seed}
  batch_size: ${batch_size}
  pin_memory: true
  num_workers: 2


algo_cfg:
  _target_: srl_il.algo.act.ACTPolicyTrainer
  algo_cfg:
    device: cuda
    target_dims: 
      actions_franka: 7
      actions_hand: 16
    z_dim: 32
    T_target: 20
    T_z: 1
    encoder_is_causal: false
    decoder_is_causal: true
    encoder_group_keys: ['qpos']
    decoder_group_keys: ['qpos', 'oakd_front_view_images', 'oakd_side_view_images']
    encoder_cfg:
      d_model: 256
      nhead: 8
      num_encoder_layers: 3
      dim_feedforward: 1024
      dropout: 0.1
      activation: 'relu'
    decoder_cfg:
      d_model: 256
      nhead: 8
      num_encoder_layers: 3
      dim_feedforward: 1024
      dropout: 0.1
      activation: 'relu'
  trainer_cfg:
    loss_params:
      kl_weight: 10
    optimizer_cfg:
      act_encoder:
        optm_cls: torch.optim.Adam
        lr: 0.0001
      act_decoder:
        optm_cls: torch.optim.Adam
        lr: 0.0001
      obs_encoder:
        optm_cls: torch.optim.Adam
        lr: 0.0001
      projs:
        optm_cls: torch.optim.Adam
        lr: 0.0001
      embeds:
        optm_cls: torch.optim.Adam
        lr: 0.0001
  obs_encoder_cfg:
    output_dim: 256
    obs_groups_cfg:
      qpos:
        datakeys: ['qpos_franka', 'qpos_hand']
        encoder_cfg:
          type: lowdim_concat
          input_dim_total: 23
        posemb_cfg:
          type: none
      oakd_front_view_images:
        datakeys: ['oakd_front_view_images']
        encoder_cfg:
          type: crop_resnet18
          resize_shape: [270, 480]
          crop_shape: [224, 352]
          pretrained: true
        posemb_cfg:
          type: none
      oakd_side_view_images:
        datakeys: ['oakd_side_view_images']
        encoder_cfg:
          type:  crop_resnet18
          resize_shape: [270, 480]
          crop_shape: [224, 352]
          pretrained: true
        posemb_cfg:
          type: none
    group_emb_cfg:
      type: "whole_seq_sine" # none, whole_seq_sine, each_group_learned, whole_seq_learned

  policy_cfg: 
    policy_bs: 1
    policy_translator: null # directly return the dict 
    policy_aggregator_cfg:
      type: "temporal_aggr"
      update_every: 1
      k: 0.01
    policy_obs_list: # policy names and temporal length
      - ['qpos_franka', 1]
      - ['qpos_hand', 1]
      - ['oakd_front_view_images', 2]
      - ['oakd_side_view_images', 2]


lr_scheduler_cfg:
  act_encoder:
    type: torch
    scheduler_cls: torch.optim.lr_scheduler.StepLR
    params:
      step_size: 1000
      gamma: 0.95
    step_with_metrics: false
  act_decoder:
    type: torch
    scheduler_cls: torch.optim.lr_scheduler.StepLR
    params:
      step_size: 10000
      gamma: 0.95
    step_with_metrics: false
  obs_encoder:
    type: torch
    scheduler_cls: torch.optim.lr_scheduler.StepLR
    params:
      step_size: 10000
      gamma: 0.95
    step_with_metrics: false

training_cfg:
  num_epochs: 500
  num_steps_per_epoch: 200
  steps_saving: 10
  rollout:
    enabled: false

  visualization:
    enabled: true
    num_samples: 5
    save_dir: ${output_dir}/visualization
    every_n_epoch: 1



normalizer_cfg:
  actions_franka: # the target to reconstruct
    type: dataset_stats
    min_max: true
    dataname: actions_franka
  actions_hand: # the target to reconstruct
    type: dataset_stats
    min_max: true
    dataname: actions_hand
  qpos_franka:
    type: dataset_stats
    dataname: qpos_franka
  qpos_hand:
    type: dataset_stats
    dataname: qpos_hand
  oakd_front_view_images: # image net norm mean = [0.485, 0.456, 0.406], std=[0.229, 0.224, 0.225])
    type: hardcode
    mean: [[[0.485]], [[0.456]], [[0.406]]]
    std: [[[0.229]], [[0.224]], [[0.225]]]
  oakd_side_view_images: # image net norm mean = [0.485, 0.456, 0.406], std=[0.229, 0.224, 0.225])
    type: hardcode
    mean: [[[0.485]], [[0.456]], [[0.406]]]
    std: [[[0.229]], [[0.224]], [[0.225]]]

data_augmentation_cfg: # data augmetation is only used for the data loaded from dataset, no simulation data augmentation
  data_augments:
    - outname: qpos_hand
      type: gaussian_noise
      mean: 0.0
      std: 0.01


sim_env_cfg: {}
    
 
# set the directory where the output files get saved
hydra:
  output_subdir: ${output_dir}/hydra
  run:
    dir: .<|MERGE_RESOLUTION|>--- conflicted
+++ resolved
@@ -18,11 +18,7 @@
 dataset_cfg:
   data:
     _target_: srl_il.dataset.faive_dataset.faive_train_val_test
-<<<<<<< HEAD
-    data_directory: /home/davide/srl_il/datasets/cube_relocation_processed_corrected
-=======
     data_directory: Data/srl/cube_relocation_processed
->>>>>>> dd7b7c96
     test_fraction: 0.1
     val_fraction: 0.1
     window_size_train: 20
